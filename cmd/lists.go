package main

import (
	"fmt"
	"net/http"
	"strconv"

	"github.com/gofrs/uuid"
	"github.com/knadh/listmonk/models"
	"github.com/lib/pq"

	"github.com/labstack/echo"
)

type listsWrap struct {
	Results []models.List `json:"results"`

	Total   int `json:"total"`
	PerPage int `json:"per_page"`
	Page    int `json:"page"`
}

// handleGetLists handles retrieval of lists.
func handleGetLists(c echo.Context) error {
	var (
		app = c.Get("app").(*App)
		out listsWrap

		pg        = getPagination(c.QueryParams(), 20, 50)
		listID, _ = strconv.Atoi(c.Param("id"))
		single    = false
	)

	// Fetch one list.
	if listID > 0 {
		single = true
	}

	err := app.queries.GetLists.Select(&out.Results, listID, pg.Offset, pg.Limit)
	if err != nil {
		app.log.Printf("error fetching lists: %v", err)
		return echo.NewHTTPError(http.StatusInternalServerError,
			fmt.Sprintf("Error fetching lists: %s", pqErrMsg(err)))
	}

	if single && len(out.Results) == 0 {
		return echo.NewHTTPError(http.StatusBadRequest, "List not found.")
	}

	if len(out.Results) == 0 {
		return c.JSON(http.StatusOK, okResp{[]struct{}{}})
	}

	// Replace null tags.
	for i, v := range out.Results {
		if v.Tags == nil {
			out.Results[i].Tags = make(pq.StringArray, 0)
		}
	}

	if single {
		return c.JSON(http.StatusOK, okResp{out.Results[0]})
	}

	// Meta.
	out.Total = out.Results[0].Total
	out.Page = pg.Page
	out.PerPage = pg.PerPage

	return c.JSON(http.StatusOK, okResp{out})
}

// handleCreateList handles list creation.
func handleCreateList(c echo.Context) error {
	var (
		app = c.Get("app").(*App)
		o   = models.List{}
	)

	if err := c.Bind(&o); err != nil {
		return err
	}

	// Validate.
	if !strHasLen(o.Name, 1, stdInputMaxLen) {
		return echo.NewHTTPError(http.StatusBadRequest,
			"Invalid length for the name field.")
	}

	uu, err := uuid.NewV4()
	if err != nil {
		app.log.Printf("error generating UUID: %v", err)

		return echo.NewHTTPError(http.StatusInternalServerError, "Error generating UUID")
	}

	// Insert and read ID.
	var newID int

	o.UUID = uu.String()

	err = app.queries.CreateList.Get(&newID,
		o.UUID,
		o.Name,
		o.Type,
		o.Optin,
		pq.StringArray(normalizeTags(o.Tags)))
	if err != nil {
		app.log.Printf("error creating list: %v", err)

		return echo.NewHTTPError(http.StatusInternalServerError,
			fmt.Sprintf("Error creating list: %s", pqErrMsg(err)))
	}

	// Hand over to the GET handler to return the last insertion.
	c.SetParamNames("id")
	c.SetParamValues(fmt.Sprintf("%d", newID))
<<<<<<< HEAD

	return c.JSON(http.StatusOK, handleGetLists(c))
=======
	return handleGetLists(c)
>>>>>>> 26390e99
}

// handleUpdateList handles list modification.
func handleUpdateList(c echo.Context) error {
	var (
		app   = c.Get("app").(*App)
		id, _ = strconv.Atoi(c.Param("id"))
	)

	if id < 1 {
		return echo.NewHTTPError(http.StatusBadRequest, "Invalid ID.")
	}

	// Incoming params.
	var o models.List
	if err := c.Bind(&o); err != nil {
		return err
	}

	res, err := app.queries.UpdateList.Exec(id,
		o.Name, o.Type, o.Optin, pq.StringArray(normalizeTags(o.Tags)))
	if err != nil {
		app.log.Printf("error updating list: %v", err)
		return echo.NewHTTPError(http.StatusBadRequest,
			fmt.Sprintf("Error updating list: %s", pqErrMsg(err)))
	}

	if n, _ := res.RowsAffected(); n == 0 {
		return echo.NewHTTPError(http.StatusBadRequest, "List not found.")
	}

	return handleGetLists(c)
}

// handleDeleteLists handles deletion deletion,
// either a single one (ID in the URI), or a list.
func handleDeleteLists(c echo.Context) error {
	var (
		app   = c.Get("app").(*App)
		id, _ = strconv.ParseInt(c.Param("id"), 10, 64)
		ids   pq.Int64Array
	)

	if id < 1 && len(ids) == 0 {
		return echo.NewHTTPError(http.StatusBadRequest, "Invalid ID.")
	}

	if id > 0 {
		ids = append(ids, id)
	}

	if _, err := app.queries.DeleteLists.Exec(ids); err != nil {
		app.log.Printf("error deleting lists: %v", err)
		return echo.NewHTTPError(http.StatusInternalServerError,
			fmt.Sprintf("Error deleting: %v", err))
	}

	return c.JSON(http.StatusOK, okResp{true})
}<|MERGE_RESOLUTION|>--- conflicted
+++ resolved
@@ -115,12 +115,9 @@
 	// Hand over to the GET handler to return the last insertion.
 	c.SetParamNames("id")
 	c.SetParamValues(fmt.Sprintf("%d", newID))
-<<<<<<< HEAD
 
-	return c.JSON(http.StatusOK, handleGetLists(c))
-=======
 	return handleGetLists(c)
->>>>>>> 26390e99
+
 }
 
 // handleUpdateList handles list modification.
